name: Deploy Documentation

on:
  push:
<<<<<<< HEAD
    tags:
      - 'v*.*.*'  # Trigger on version tags (e.g., v2.1.0)
    branches:
=======
    branches:
      - main  # Deploy documentation on main branch pushes
>>>>>>> a4190068
      - 'feat/comprehensive-n8n-improvements'  # Test branch for comprehensive n8n improvements
    paths:
      - '.github/workflows/docs.yml'
      - 'docs/**'
      - 'mkdocs.yml'
      - 'docs-requirements.txt'
      - 'typedoc.json'
<<<<<<< HEAD
  release:
    types: [published]
=======
>>>>>>> a4190068
  workflow_dispatch:  # Allow manual triggering

permissions:
  contents: read
  pages: write
  id-token: write

# Allow only one concurrent deployment, skipping runs queued between the run in-progress and latest queued.
concurrency:
  group: "pages"
  cancel-in-progress: false

jobs:
  build-docs:
    runs-on: ubuntu-latest
    steps:
      - name: Checkout repository
        uses: actions/checkout@v4
        with:
          fetch-depth: 0  # Fetch full history for git info

      - name: Install pnpm
        uses: pnpm/action-setup@v4
        with:
          version: 9
          run_install: false

      - name: Setup Node.js
        uses: actions/setup-node@v4
        with:
          node-version: '18'
          cache: 'pnpm'

      - name: Install Node.js dependencies
        run: |
          echo "Current directory: $(pwd)"
          echo "Checking pnpm workspace configuration:"
          cat pnpm-workspace.yaml
          echo "Installing dependencies..."
          pnpm install --no-frozen-lockfile

      - name: Setup Python
        uses: actions/setup-python@v5
        with:
          python-version: '3.x'

      - name: Install MkDocs and dependencies
        run: |
          pip install -r docs-requirements.txt

      - name: Generate TypeScript API documentation
        run: |
          npm run docs:generate
          echo "TypeDoc API documentation generated"

      - name: Build MkDocs site
        run: |
          mkdocs build
          echo "MkDocs site built successfully (warnings allowed for autorefs issues)"

      - name: List generated files
        run: |
          echo "Generated documentation structure:"
          find site -type f -name "*.html" | head -20
          echo "..."
          echo "Total HTML files: $(find site -name "*.html" | wc -l)"

      - name: Upload Pages artifact
        uses: actions/upload-pages-artifact@v3
        with:
          path: ./site

  deploy:
    environment:
      name: github-pages
      url: ${{ steps.deployment.outputs.page_url }}
    runs-on: ubuntu-latest
    needs: build-docs
    steps:
      - name: Deploy to GitHub Pages
        id: deployment
        uses: actions/deploy-pages@v4

      - name: Deployment complete
        run: |
          echo "Documentation deployed successfully!"
          echo "Visit: ${{ steps.deployment.outputs.page_url }}"<|MERGE_RESOLUTION|>--- conflicted
+++ resolved
@@ -2,14 +2,8 @@
 
 on:
   push:
-<<<<<<< HEAD
-    tags:
-      - 'v*.*.*'  # Trigger on version tags (e.g., v2.1.0)
-    branches:
-=======
     branches:
       - main  # Deploy documentation on main branch pushes
->>>>>>> a4190068
       - 'feat/comprehensive-n8n-improvements'  # Test branch for comprehensive n8n improvements
     paths:
       - '.github/workflows/docs.yml'
@@ -17,11 +11,6 @@
       - 'mkdocs.yml'
       - 'docs-requirements.txt'
       - 'typedoc.json'
-<<<<<<< HEAD
-  release:
-    types: [published]
-=======
->>>>>>> a4190068
   workflow_dispatch:  # Allow manual triggering
 
 permissions:
