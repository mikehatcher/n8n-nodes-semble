{
  "name": "n8n-nodes-semble",
<<<<<<< HEAD
  "version": "2.1.0",
=======
  "version": "2.1.1",
>>>>>>> a4190068
  "description": "n8n community node for Semble practice management system - automate bookings, patients, and product/service catalog management",
  "keywords": [
    "n8n-community-node-package",
    "semble",
    "healthcare",
    "practice-management",
    "medical",
    "booking",
    "patient",
    "product",
    "inventory",
    "service-catalog"
  ],
  "license": "MIT",
  "homepage": "https://github.com/mikehatcher/n8n-nodes-semble",
  "author": {
    "name": "Mike Hatcher",
    "url": "https://progenious.com"
  },
  "repository": {
    "type": "git",
    "url": "https://github.com/mikehatcher/n8n-nodes-semble.git"
  },
  "engines": {
    "node": ">=18.10",
    "pnpm": ">=7.18"
  },
  "main": "dist/index.js",
  "scripts": {

    "// === Package Management ===": "",
    "preinstall": "npx only-allow pnpm",
    "prepublishOnly": "npm run build",
    "postinstall": "[ -f ./scripts/install-hooks.sh ] && ./scripts/install-hooks.sh || echo 'Skipping install-hooks (not in dev environment)'",
   
    "// === Build & Development ===": "",
    "clean": "rm -rf dist",
    "build": "npm run clean && tsc && gulp build:icons",
    "dev": "tsc --watch",
    
    "// === Code Quality ===": "",
    "lint": "eslint nodes/**/*.ts credentials/**/*.ts",
    "lint:fix": "eslint nodes/**/*.ts credentials/**/*.ts --fix",
    "format": "prettier nodes/**/*.ts credentials/**/*.ts --write",
    
    "// === Testing ===": "",
    "test": "jest",
    "test:watch": "jest --watch",
    "test:coverage": "jest --coverage",
    "test:debug": "node --inspect-brk node_modules/.bin/jest --runInBand",
    "test:ci": "jest --ci --coverage --watchAll=false",
    "test:e2e": "jest test/e2e/ --testTimeout=30000",
    
    "// === API Validation ===": "",
    "test:api": "./scripts/test-api-connection.sh",
    
    "// === Quality Gates (Enhanced) ===": "",
    "verify": "npm run lint && npm run test && npm run build",
    "verify:full": "npm run lint && npm run test:coverage && npm run build",
    "pre-commit": "./scripts/pre-commit.sh",
    "quality-check": "./scripts/pre-commit.sh",
    "install-hooks": "./scripts/install-hooks.sh",
    "verify:n8n:local": "npm run status:n8n && npm run n8n:version:local",
    "verify:n8n:production": "npm run health:prod",

    "// === Documentation ===": "",
    "docs:generate": "typedoc",
    "docs:serve": "source .venv/bin/activate && mkdocs serve",
    "docs:build": "npm run docs:generate && source .venv/bin/activate && mkdocs build",
    "docs:clean": "rm -rf docs/api site",

    "// === Local Development & Testing ===": "",
    "pack:local": "npm run pre-commit && npm pack --pack-destination=../n8n-local-test && cd ../n8n-local-test && mv n8n-nodes-semble-*.tgz n8n-nodes-semble.tgz",
    "pack:local:skip-quality": "npm pack --pack-destination=../n8n-local-test && cd ../n8n-local-test && mv n8n-nodes-semble-*.tgz n8n-nodes-semble.tgz",
    "install:node": "cd ../n8n-local-test && ./install-semble-node.sh",
    "update:node": "npm run pack:local && npm run install:node",
    "dev:full": "npm run pre-commit && npm run pack:local:skip-quality && npm run install:node && npm run restart:n8n",
    "test:env": "./scripts/test-setup.sh",
    
    "// === Production Deployment ===": "",
    "pack:prod": "npm run pre-commit && npm run test:ci",
    "deploy:prod": "npm run pack:prod && ./scripts/deploy-production.sh",
    "rollback:prod": "./scripts/deploy-production.sh --rollback",
    "status:prod": "./scripts/deploy-production.sh --status",
    "health:prod": "./scripts/update-n8n.sh production current",
    "backup:prod": "echo 'Production backups are created automatically during updates. See update:n8n:production:latest for manual backup creation.'",
    "update:n8n:production": "./scripts/update-n8n.sh production",
    "update:n8n:production:latest": "./scripts/update-n8n.sh production latest",
    "n8n:version:production": "./scripts/update-n8n.sh production current",
    "n8n:health:production": "./scripts/update-n8n.sh production current",
   
    "// === Local n8n Environment Management ===": "",
    "setup": "cd ../n8n-local-test && ./setup.sh",
    "setup:env": "cd ../n8n-local-test && ./setup-env.sh",
    "setup:test-env": "cd ../n8n-local-test && ./setup-test-env.sh",
    "start:n8n": "cd ../n8n-local-test && docker compose up -d",
    "stop:n8n": "cd ../n8n-local-test && docker compose down",
    "restart:n8n": "cd ../n8n-local-test && docker compose restart",
    "logs:n8n": "cd ../n8n-local-test && docker compose logs -f",
    "logs:n8n:tail": "cd ../n8n-local-test && docker compose logs --tail=50",
    "status:n8n": "cd ../n8n-local-test && docker compose ps && echo '=== Health Status ===' && docker inspect --format='{{.State.Status}} - {{.State.Health.Status}}' n8n-semble-test 2>/dev/null || echo 'Container not running'",
    "debug:n8n": "cd ../n8n-local-test && docker compose logs --tail=100 && echo '=== Container Stats ===' && docker stats --no-stream n8n-semble-test 2>/dev/null || echo 'Container not running'",
    "update:n8n:local": "./scripts/update-n8n.sh local",
    "update:n8n:local:latest": "./scripts/update-n8n.sh local latest",
    "n8n:version:local": "./scripts/update-n8n.sh local current",
    "n8n:health:local": "docker compose -f ../n8n-local-test/docker-compose.yml ps && docker inspect --format='{{.State.Health}}' n8n-semble-test 2>/dev/null || echo 'No health check configured'",
   
    "// === MCP Integration ===": "",
    "setup:mcp": "node scripts/setup-mcp-copilot.js",
    "test:mcp": "node scripts/test-mcp-copilot.js",
   
    "// === n8n Utilities ===": "",
    "update:n8n": "./scripts/update-n8n.sh",
    "n8n:version": "./scripts/update-n8n.sh current",
    "n8n:versions": "./scripts/update-n8n.sh list",
    "n8n:health": "./scripts/update-n8n.sh --help"
  },
  "files": [
    "dist"
  ],
  "n8n": {
    "n8nNodesApiVersion": 1,
    "credentials": [
      "dist/credentials/SembleApi.credentials.js"
    ],
    "nodes": [
      "dist/nodes/Semble/Semble.node.js",
      "dist/nodes/Semble/SembleTrigger.node.js"
    ]
  },
  "dependencies": {
  },
  "devDependencies": {
    "@types/jest": "^29.5.14",
    "@typescript-eslint/parser": "~8.32.0",
    "axios": "^1.11.0",
    "dotenv": "^17.2.1",
    "eslint": "^8.57.0",
    "eslint-plugin-n8n-nodes-base": "^1.16.3",
    "gulp": "^4.0.2",
    "jest": "^29.7.0",
    "jest-environment-node": "^29.7.0",
    "jest-mock-extended": "^4.0.0",
    "n8n-workflow": "^1.82.0",
    "nock": "^13.5.6",
    "prettier": "^3.5.3",
    "ts-jest": "^29.4.0",
    "typedoc": "^0.28.10",
    "typedoc-plugin-markdown": "^4.8.1",
    "typescript": "^5.8.2"
  },
  "peerDependencies": {
    "n8n-workflow": "*"
  }
}<|MERGE_RESOLUTION|>--- conflicted
+++ resolved
@@ -1,10 +1,6 @@
 {
   "name": "n8n-nodes-semble",
-<<<<<<< HEAD
-  "version": "2.1.0",
-=======
   "version": "2.1.1",
->>>>>>> a4190068
   "description": "n8n community node for Semble practice management system - automate bookings, patients, and product/service catalog management",
   "keywords": [
     "n8n-community-node-package",
